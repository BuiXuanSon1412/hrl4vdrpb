--- conflicted
+++ resolved
@@ -1,6 +1,5 @@
 import pulp as pl
 import numpy as np
-import pandas as pd
 import json
 
 import sys
@@ -14,7 +13,6 @@
 input_arg = sys.argv[1]  # e.g., "N5/S42_N5_C_U_R50.json"
 data_path = os.path.join("../data/generated/data", input_arg)
 
-<<<<<<< HEAD
 # Prepare output path
 subfolder, filename = os.path.split(input_arg)
 output_dir = os.path.join("result", subfolder)
@@ -23,10 +21,6 @@
 output_path = os.path.join(output_dir, filename)
 
 with open(data_path, "r") as f:
-=======
-data_path = "E:/bkai/VRPB/hrl4vdrpbtw/data/generated/data/N10/S042_N10_C_U_R50.json"
-with open(data_path, 'r') as f:
->>>>>>> ef8a417d
     data = json.load(f)
 
 config = data["Config"]
@@ -213,16 +207,12 @@
     for r in R:
         model += pl.lpSum([lambda_var[k, r, i] for i in N]) <= 1
         model += pl.lpSum([varrho[k, r, j] for j in N]) <= 1
-<<<<<<< HEAD
         model += pl.lpSum([lambda_var[k, r, i] for i in N]) == pl.lpSum(
             [x_tilde[k, r, i] for i in C]
         )
         model += pl.lpSum([varrho[k, r, j] for j in N]) == pl.lpSum(
             [x_tilde[k, r, i] for i in C]
         )
-=======
-        model += pl.lpSum([lambda_var[k, r, i] for i in N]) == pl.lpSum([varrho[k, r, j] for j in N])
->>>>>>> ef8a417d
 
 for k in K:
     for r in R:
@@ -481,13 +471,8 @@
 # 56
 for k in K:
     for r in R[:-1]:
-<<<<<<< HEAD
         trip_r_active = pl.lpSum([x_tilde[k, r, i] for i in C])
         trip_r_next_active = pl.lpSum([x_tilde[k, r + 1, i] for i in C])
-=======
-        trip_r_active = pl.lpSum([lambda_var[k, r, i] for i in C])
-        trip_r_next_active = pl.lpSum([lambda_var[k, r+1, i] for i in C])
->>>>>>> ef8a417d
         model += trip_r_next_active <= trip_r_active * len(C)
 
 for k in K:
@@ -505,10 +490,12 @@
                 )
 
 for k in K:
-    model += pl.lpSum(lambda_var[k, r, i] for r in R for i in C) <= pl.lpSum(y[k, 0, j] for j in C)
+    model += pl.lpSum(lambda_var[k, r, i] for r in R for i in C) <= pl.lpSum(
+        y[k, 0, j] for j in C
+    )
 
 for k in K[:-1]:
-    model += pl.lpSum(y[k, 0, j] for j in C) >= pl.lpSum(y[k+1, 0, j] for j in C)
+    model += pl.lpSum(y[k, 0, j] for j in C) >= pl.lpSum(y[k + 1, 0, j] for j in C)
 
 print(
     f"Model created with {len(model.variables())} variables and {len(model.constraints)} constraints"
@@ -554,7 +541,6 @@
             iter_count += 1
 
         if len(route) > 1:
-<<<<<<< HEAD
             route_info = {
                 "id": k - 1,
                 "route": route,
@@ -568,15 +554,6 @@
                 "trips": [],
             }
 
-=======
-            truck_serves = [i for i in route if i in C]
-            
-            print(f"\n")
-            print(f"VEHICLE {k}:")
-            print(f"Route: {' -> '.join(map(str, route))}")
-            print(f"Truck serves: {truck_serves}")
-            
->>>>>>> ef8a417d
             has_drone = False
             drone_ended = False
 
