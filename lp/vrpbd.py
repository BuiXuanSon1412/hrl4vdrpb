import pulp as pl
import numpy as np
import json
import argparse
import sys
import os


parser = argparse.ArgumentParser()
parser.add_argument(
    "--filename",
    type=str,
    help="Relative JSON filename, e.g. S042_N5_C_3G_R50.json",
)
parser.add_argument(
    "--subfolder",
    type=str,
    help="Relative JSON filename, e.g. S042_N5_C_3G_R50.json",
)

args = parser.parse_args()

DATA_ROOT = "../data/generated/data"


filename = args.filename  # e.g., "S42_N5_C_U_R50.json"
subfolder = args.subfolder

files = []
if filename and subfolder:
    print("Either one: filename OR subfolder")
    sys.exit(1)

if filename:
    files.append(filename)
else:
    subfolder_path = os.path.join(DATA_ROOT, subfolder)
    files = [
        file
        for file in os.listdir(subfolder_path)
        if os.path.isfile((os.path.join(subfolder_path, file)))
    ]


def run(filename):
    parts = filename.split("_")
    subfolder = parts[1]
    data_path = os.path.join(DATA_ROOT, subfolder, filename)

    # Prepare output path
    output_dir = os.path.join("result", subfolder)
    if not os.path.exists(output_dir):
        os.makedirs(output_dir)
    output_path = os.path.join(output_dir, filename)

    with open(data_path, "r") as f:
        data = json.load(f)

    config = data["Config"]
    nodes = data["Nodes"]

    num_customers = config["General"]["NUM_CUSTOMERS"]
    num_nodes = config["General"]["NUM_NODES"]
    MAX_COORD = config["General"]["MAX_COORD_KM"]
    # T_max = config["General"]["T_MAX_SYSTEM_H"]

    T_max = config["Vehicles"]["DRONE_DURATION_H"]
    V_TRUCK = config["Vehicles"]["V_TRUCK_KM_H"]
    V_DRONE = config["Vehicles"]["V_DRONE_KM_H"]
    Q = config["Vehicles"]["CAPACITY_TRUCK"]
    Q_tilde = config["Vehicles"]["CAPACITY_DRONE"]
    num_vehicles = config["Vehicles"]["NUM_TRUCKS"]
    num_drones = config["Vehicles"]["NUM_DRONES"]

    tau_l = config["Vehicles"]["DRONE_TAKEOFF_MIN"] / 60.0
    tau_r = config["Vehicles"]["DRONE_LANDING_MIN"] / 60.0
    service_time = config["Vehicles"]["SERVICE_TIME_MIN"] / 60.0

    depot_info = config["Depot"]
    depot_idx = depot_info["id"]
    depot_coord = np.array(depot_info["coord"])
    depot_tw = depot_info["time_window_h"]

    coords = [depot_coord]
    demands = {depot_idx: 0}
    time_windows = {depot_idx: depot_tw}
    service_times = {depot_idx: 0}

    linehaul_indices = []
    backhaul_indices = []

    for node in nodes:
        node_id = node["id"]
        coords.append(np.array(node["coord"]))
        demands[node_id] = node["demand"]
        time_windows[node_id] = node["tw_h"]
        service_times[node_id] = service_time

        if node["type"] == "LINEHAUL":
            linehaul_indices.append(node_id)
        else:
            backhaul_indices.append(node_id)

    coords = np.array(coords)

    n_nodes = len(coords)
    end_depot_idx = n_nodes
    coords = np.vstack([coords, depot_coord])
    demands[end_depot_idx] = 0
    time_windows[end_depot_idx] = depot_tw
    service_times[end_depot_idx] = 0

    n_nodes = len(coords)

    L = linehaul_indices
    B = backhaul_indices
    C = L + B
    # N = [depot_idx] + C
    N = [depot_idx] + C
    N_end = C + [end_depot_idx]
    N_all = [depot_idx] + C + [end_depot_idx]

    d = np.zeros((n_nodes, n_nodes))
    d_tilde = np.zeros((n_nodes, n_nodes))

    for i in range(n_nodes):
        for j in range(n_nodes):
            if i != j:
                d[i, j] = np.linalg.norm(coords[i] - coords[j], ord=1)
                d_tilde[i, j] = np.linalg.norm(coords[i] - coords[j], ord=2)

    t = d / V_TRUCK
    t_tilde = d_tilde / V_DRONE

    q = demands
    t_start = {i: time_windows[i][0] for i in range(n_nodes)}
    t_end = {i: time_windows[i][1] for i in range(n_nodes)}
    s = service_times

    t_start[end_depot_idx] = time_windows[end_depot_idx][0]
    t_end[end_depot_idx] = time_windows[end_depot_idx][1]
    s[end_depot_idx] = 0

    K = list(range(1, num_vehicles + 1))
    num_drone_routes = num_drones
    R = list(range(1, num_drone_routes + 1))

    c = 1.0
    c_tilde = 0.2
    M = 10000.0

    w1 = 0.0
    w2 = 1.0

    model = pl.LpProblem("VRPBD", pl.LpMinimize)

    x = pl.LpVariable.dicts("x", ((k, i) for k in K for i in N_all), cat="Binary")
    y = pl.LpVariable.dicts(
        "y",
        ((k, i, j) for k in K for i in N_all for j in N_all if i != j),
        cat="Binary",
    )
    z = pl.LpVariable.dicts(
        "z", ((k, i) for k in K for i in N_all), lowBound=0, cat="Integer"
    )
    p = pl.LpVariable.dicts(
        "p", ((k, i) for k in K for i in N_all), lowBound=0, cat="Continuous"
    )
    a = pl.LpVariable.dicts(
        "a", ((k, i) for k in K for i in N_all), lowBound=0, cat="Continuous"
    )
    b = pl.LpVariable.dicts(
        "b", ((k, i) for k in K for i in N_all), lowBound=0, cat="Continuous"
    )

    x_tilde = pl.LpVariable.dicts(
        "x_tilde", ((k, i) for k in K for i in N_all), cat="Binary"
    )
    y_tilde = pl.LpVariable.dicts(
        "y_tilde",
        ((k, r, i, j) for k in K for r in R for i in N_all for j in N_all if i != j),
        cat="Binary",
    )
    z_tilde = pl.LpVariable.dicts(
        "z_tilde",
        ((k, r, i) for k in K for r in R for i in N_all),
        lowBound=0,
        cat="Integer",
    )
    lambda_var = pl.LpVariable.dicts(
        "lambda", ((k, r, i) for k in K for r in R for i in N_all), cat="Binary"
    )
    varrho = pl.LpVariable.dicts(
        "varrho", ((k, r, i) for k in K for r in R for i in N_all), cat="Binary"
    )
    p_tilde = pl.LpVariable.dicts(
        "p_tilde",
        ((k, r, i) for k in K for r in R for i in N_all),
        lowBound=0,
        cat="Continuous",
    )
    a_tilde = pl.LpVariable.dicts(
        "a_tilde", ((k, i) for k in K for i in N_all), lowBound=0, cat="Continuous"
    )
    b_tilde = pl.LpVariable.dicts(
        "b_tilde", ((k, i) for k in K for i in N_all), lowBound=0, cat="Continuous"
    )
    h = pl.LpVariable.dicts(
        "h",
        ((k, r, i) for k in K for r in R for i in N_all),
        lowBound=0,
        cat="Continuous",
    )

    Z_lambda = pl.LpVariable.dicts(
        "Z_lambda",
        ((k, r, i) for k in K for r in R for i in N_all),
        lowBound=0,
        cat="Continuous",
    )
    Z_varrho = pl.LpVariable.dicts(
        "Z_varrho",
        ((k, r, i) for k in K for r in R for i in N_end),
        lowBound=0,
        cat="Continuous",
    )

    xi = pl.LpVariable.dicts("xi", (i for i in N_all), lowBound=0, cat="Continuous")

    spanning_time = pl.LpVariable("spanning_time", lowBound=0, cat="Continuous")

    cost = pl.lpSum(
        [y[k, i, j] * c * d[i][j] for k in K for i in N_all for j in N_end if i != j]
    ) + pl.lpSum(
        [
            y_tilde[k, r, i, j] * c_tilde * d_tilde[i][j]
            for k in K
            for r in R
            for i in N_all
            for j in N_end
            if i != j
        ]
    )

    # model += w1 * cost + w2 * spanning_time

<<<<<<< HEAD
=======
    model += cost
    # model += spanning_time

>>>>>>> 314d99fd
    for i in C:
        model += spanning_time >= xi[i] + s[i] - t_end[i], f"spanning_{i}"

    # 3
    for i in C:
        model += (
            pl.lpSum([x[k, i] for k in K]) + pl.lpSum([x_tilde[k, i] for k in K]) == 1
        )

    for k in K:
        for r in R:
            model += pl.lpSum(
                [y_tilde[k, r, i, j] for i in N for j in N_end if i != j]
            ) <= M * pl.lpSum([lambda_var[k, r, i] for i in N])

<<<<<<< HEAD
=======
    for k in K:
        for r in R:
            for i in C:
                model += lambda_var[k, r, i] + varrho[k, r, i] <= 1
>>>>>>> 314d99fd
    # 4-5
    for k in K:
        model += pl.lpSum([y[k, 0, j] for j in C]) <= 1
        model += pl.lpSum([y[k, i, end_depot_idx] for i in C]) <= 1

    for k in K:
        for i in C:
            model += pl.lpSum([y[k, j, i] for j in N if j != i]) == x[k, i]
            model += pl.lpSum([y[k, i, j] for j in N_end if j != i]) == x[k, i]

    # 6-7
    for k in K:
        for r in R:
            model += pl.lpSum([lambda_var[k, r, i] for i in N]) <= 1
            model += pl.lpSum([varrho[k, r, j] for j in N_end]) <= 1
            model += pl.lpSum([lambda_var[k, r, i] for i in N]) == pl.lpSum(
                [varrho[k, r, j] for j in N_end]
            )

    # 8
    for k in K:
        for r in R:
            for i in C:
                model += lambda_var[k, r, i] <= x[k, i]
                model += varrho[k, r, i] <= x[k, i]
<<<<<<< HEAD
    # 9-13
    for k in K:
        for r in R:
            for i in N:
                model += pl.lpSum([y_tilde[k, r, j, i] for j in N if i != j]) - x_tilde[
                    k, i
                ] <= M * (lambda_var[k, r, i] + varrho[k, r, i])
                model += pl.lpSum([y_tilde[k, r, j, i] for j in N if i != j]) - x_tilde[
                    k, i
                ] >= -M * (lambda_var[k, r, i] + varrho[k, r, i])
                model += pl.lpSum(
                    [y_tilde[k, r, i, j] for j in N_end if i != j]
                ) - x_tilde[k, i] <= M * (lambda_var[k, r, i] + varrho[k, r, i])
                model += pl.lpSum(
                    [y_tilde[k, r, i, j] for j in N_end if i != j]
                ) - x_tilde[k, i] >= -M * (lambda_var[k, r, i] + varrho[k, r, i])
=======


    # 9-13
    for k in K:
        for r in R:
            for i in C:
                model += (
                    pl.lpSum([y_tilde[k, r, j, i] for j in N if i != j])
                    - x_tilde[k, i] <= M * (lambda_var[k,r,i] + varrho[k,r,i])
                )
                model += (
                    pl.lpSum([y_tilde[k, r, j, i] for j in N if i != j])
                    - x_tilde[k, i] >= -M * (lambda_var[k,r,i] + varrho[k,r,i])
                )
    for k in K:
        for r in R:
            for i in N:
                model += (
                    pl.lpSum([y_tilde[k, r, i, j] for j in N_end if i != j])
                    - x_tilde[k, i] <= M * (lambda_var[k,r,i] + varrho[k,r,i])
                )
                model += (
                    pl.lpSum([y_tilde[k, r, i, j] for j in N_end if i != j])
                    - x_tilde[k, i] >= -M * (lambda_var[k,r,i] + varrho[k,r,i])
                )
                model += varrho[k,r,0] == 0
>>>>>>> 314d99fd

    # 14-15
    for k in K:
        for r in R:
            for i in N:
                model += lambda_var[k, r, i] <= pl.lpSum(
                    [y_tilde[k, r, i, j] for j in N_end if j != i]
                )
                model += (
                    lambda_var[k, r, i]
                    >= x[k, i]
                    + pl.lpSum([y_tilde[k, r, i, j] for j in N_end if j != i])
                    - 1
                )

    # 16-17
    for k in K:
        for r in R:
            for i in N_end:
                model += varrho[k, r, i] <= pl.lpSum(
                    [y_tilde[k, r, j, i] for j in N if j != i]
                )
                model += (
                    varrho[k, r, i]
                    >= x[k, i]
                    + pl.lpSum([y_tilde[k, r, j, i] for j in N if j != i])
                    - 1
                )

    # 18-21
    for k in K:
        for r in R:
            for i in N:
                for j in N_end:
                    if i != j:
<<<<<<< HEAD
                        model += z[k, i] - z[k, j] + 1 <= M * (1 - y[k, i, j])
                        model += z[k, i] - z[k, j] + 1 >= -M * (1 - y[k, i, j])
=======
                        model += z[k, i] - z[k, j] + 1 <= M * (
                            1 - y[k, i, j]
                        )
                        model += z[k, i] - z[k, j] + 1 >= -M * (
                            1 - y[k, i, j]
                        )
>>>>>>> 314d99fd
                        model += z_tilde[k, r, i] - z_tilde[k, r, j] + 1 <= M * (
                            1 - y_tilde[k, r, i, j]
                        )
                        model += z_tilde[k, r, i] - z_tilde[k, r, j] + 1 >= -M * (
                            1 - y_tilde[k, r, i, j]
                        )

    # 22-23
    for k in K:
        model += p[k, 0] == pl.lpSum([q[u] * x[k, u] for u in L]) + pl.lpSum(
            [q[u] * x_tilde[k, u] for u in L] - pl.lpSum(Z_lambda[k, r, 0] for r in R)
        )
        model += p[k, end_depot_idx] == -pl.lpSum(
            [q[u] * x[k, u] for u in B]
        ) - pl.lpSum([q[u] * x_tilde[k, u] for u in B])
    
    # 24-25
    for k in K:
        for i in N:
            for j in N_end:
                if i == 0 and j == end_depot_idx:
                    continue
                if i != j:
                    load_change = (
                        -q[j] * x[k, j]
                        - pl.lpSum([Z_lambda[k, r, j] for r in R])
                        + pl.lpSum([Z_varrho[k, r, j] for r in R])
                    )
                    model += p[k, j] <= p[k, i] + load_change + M * (1 - y[k, i, j])
                    model += p[k, j] >= p[k, i] + load_change - M * (1 - y[k, i, j])

    for k in K:
        for i in N_all:
            model += p[k, i] <= Q 
            model += p[k, i] >= 0

    

    # 26-35
    for k in K:
        for r in R:
            for j in N:
                model += Z_lambda[k, r, j] <= p_tilde[k, r, j] + Q_tilde * (
                    1 - lambda_var[k, r, j]
                )
                model += Z_lambda[k, r, j] <= Q_tilde * lambda_var[k, r, j]
                model += Z_lambda[k, r, j] >= p_tilde[k, r, j] - Q_tilde * (
                    1 - lambda_var[k, r, j]
                )
    for k in K:
        for r in R:
            for j in N_end:
                model += Z_varrho[k, r, j] <= p_tilde[k, r, j] + Q_tilde * (
                    1 - varrho[k, r, j]
                )
                model += Z_varrho[k, r, j] <= Q_tilde * varrho[k, r, j]
                model += Z_varrho[k, r, j] >= p_tilde[k, r, j] - Q_tilde * (
                    1 - varrho[k, r, j]
                )

    # 36-37
    for k in K:
        for r in R:
            drone_pickup = pl.lpSum([q[u] * x_tilde[k, u] for u in L])
            for i in N:
                model += p_tilde[k, r, i] <= drone_pickup + M * (
                    1 - lambda_var[k, r, i]
                )
                model += p_tilde[k, r, i] >= drone_pickup - M * (
                    1 - lambda_var[k, r, i]
                )

    # 38-39
    for k in K:
        for r in R:
            drone_delivery = pl.lpSum([q[u] * x_tilde[k, u] for u in B])
            for j in N_end:
                model += p_tilde[k, r, j] >= drone_delivery - M * (1 - varrho[k, r, j])
                model += p_tilde[k, r, j] <= drone_delivery + M * (1 - varrho[k, r, j])

    # 40-41
    for k in K:
        for r in R:
            for i in N:
                for j in N_end:
                    if i != j:
                        model += p_tilde[k, r, j] <= p_tilde[k, r, i] - q[j] * x_tilde[
                            k, j
                        ] + M * (1 - y_tilde[k, r, i, j])
                        model += p_tilde[k, r, j] >= p_tilde[k, r, i] - q[j] * x_tilde[
                            k, j
                        ] - M * (1 - y_tilde[k, r, i, j])

    # 42
    for k in K:
        for r in R:
            for i in N + [end_depot_idx]:
                model += p_tilde[k, r, i] <= Q_tilde
                model += p_tilde[k, r, i] >= 0

    # 43-45
    for i in C:
        model += xi[i] >= t_start[i]

    for k in K:
        for i in C:
            model += xi[i] >= a[k, i] - M * (1 - x[k, i])
            model += xi[i] <= a[k, i] + M * (1 - x[k, i])
            model += xi[i] >= a_tilde[k, i] + tau_r - M * (1 - x_tilde[k, i])
            model += xi[i] <= a_tilde[k, i] + tau_r + M * (1 - x_tilde[k, i])

    # 46-47
    for k in K:
        for i in N:
            for j in N_end:
                if i != j:
                    model += a[k, j] >= b[k, i] + t[i][j] - M * (1 - y[k, i, j])

    # 48-49
    for k in K:
        for r in R:
            for i in N:
                for j in N_end:
                    if i != j:
                        model += a_tilde[k, j] >= b_tilde[k, i] + tau_l + t_tilde[i][
                            j
                        ] - M * (1 - y_tilde[k, r, i, j])
                        model += a_tilde[k, j] <= b_tilde[k, i] + tau_l + t_tilde[i][
                            j
                        ] + M * (1 - y_tilde[k, r, i, j])

    # 50
    for k in K:
        for i in C:
            model += b[k, i] >= xi[i] + s[i] - M * (1 - x[k, i])

    # 51
    for k in K:
        for r in R:
            for i in N:
                model += b[k, i] >= b_tilde[k, i] - M * (1 - lambda_var[k, r, i])

    # 52
    for k in K:
        for r in R:
            for i in C:
                model += b_tilde[k, i] >= xi[i] + s[i] - M * (1 - x_tilde[k, i])

    # 53
    for k in K:
        for r in R:
            for i in N_end:
                model += b_tilde[k, i] + tau_r <= a[k, i] + M * (1 - varrho[k, r, i])

    # 54-55
    for k in K:
        for r in R:
            for j in N_end:
                model += a_tilde[k, j] + h[k, r, j] + tau_r >= a[k, j] - M * (
                    1 - varrho[k, r, j]
                )
                model += a_tilde[k, j] + h[k, r, j] + tau_r <= b[k, j] + M * (
                    1 - varrho[k, r, j]
                )

    # 56-58
    for k in K:
        for r in R:
            for i in C:
                model += h[k, r, i] >= xi[i] - a_tilde[k, i] - tau_r - M * (
                    1 - x_tilde[k, i]
                )
                model += h[k, r, i] <= xi[i] - a_tilde[k, i] - tau_r + M * (
                    1 - x_tilde[k, i]
                )
                model += h[k, r, i] >= 0

    # 59
    for k in K:
        for r in R:
            flight_time = pl.lpSum(
                [
                    y_tilde[k, r, i, j] * t_tilde[i][j]
                    for i in N
                    for j in N_end
                    if i != j
                ]
            )
            launch_time = pl.lpSum([lambda_var[k, r, i] * tau_l for i in N])
            land_time = pl.lpSum([varrho[k, r, j] * tau_r for j in N_end])
            service_time = pl.lpSum([x_tilde[k, i] * s[i] for i in C])
            wait_time = pl.lpSum([h[k, r, i] for i in N])

            total_time = (
                flight_time + launch_time + land_time + service_time + wait_time
            )
            model += total_time <= T_max

    # 76-77
    for k in K:
        for r in R[:-1]:
            for i in N_end:
                for j in N:
                    model += z[k, j] >= z[k, i] - M * (
                        2 - varrho[k, r, i] - lambda_var[k, r + 1, j]
                    )

            for i in N_end:
                for j in N:
                    model += a_tilde[k, j] >= b_tilde[k, i] + tau_l - M * (
                        2 - varrho[k, r, i] - lambda_var[k, r + 1, j]
                    )

    # 78
    for k in K:
        for r in R[:-1]:
            model += pl.lpSum(lambda_var[k, r + 1, i] for i in N) <= pl.lpSum(
                lambda_var[k, r, i] for i in N
            )

    # 79
    for k in K:
        for r in R:
            model += pl.lpSum(lambda_var[k, r, i] for i in N) <= pl.lpSum(
                y[k, 0, j] for j in C
            )

    # 80
    for k in K[:-1]:
        model += pl.lpSum(y[k, 0, j] for j in C) >= pl.lpSum(y[k + 1, 0, j] for j in C)

    print(
        f"Model created with {len(model.variables())} variables and {len(model.constraints)} constraints"
    )
    print("\nSolving the model")

    model.writeLP("model.lp")

    solver = pl.PULP_CBC_CMD(timeLimit=36000, gapRel=0.05, msg=True)

    model.solve(solver)

    if model.status == pl.LpStatusOptimal or model.status == pl.LpStatusNotSolved:
        result_data = {
            "weights": {
                "cost": w1,
                "makespan": w2,
                "wait": 0.0,  # Adjust if you add a weight for wait time
            },
            "objective": round(pl.value(model.objective), 2),
            "routes": [],
        }

        print("[TEST 1]: x")
        for k, v in x.items():
            print(f"\t {k, pl.value(v)}")
        print("[TEST 2]: x_tilde")
        for k, v in x_tilde.items():
            print(f"\t {k, pl.value(v)}")
        print("[TEST 3]: y")
        for k, v in y.items():
            print(f"\t {k, pl.value(v)}")
        print("[TEST 4]: y_tilde")
        for k, v in y_tilde.items():
            print(f"\t {k, pl.value(v)}")

        print("[TEST 2]: lambda")
        for k, v in lambda_var.items():
            print(f"\t {k, pl.value(v)}")

        print("[TEST 2]: varrho")
        for k, v in varrho.items():
            print(f"\t {k, pl.value(v)}")
        print("[TEST 1]: payload", Q)
        for k, v in p.items():
            print(f"\t {k, pl.value(v)}")

        print(pl.value(spanning_time))
        for k in K:
            route = [0]
            current = 0
            visited = {0}

            # 1. Reconstruct Truck Route
            max_iter = len(N_all) * 2
            for _ in range(max_iter):
                found = False
                for j in N_end:  # Use N_all to ensure end_depot_idx is reachable
                    if (
                        j not in visited
                        and y[k, current, j].varValue
                        and pl.value(y[k, current, j]) > 0.5
                    ):
                        route.append(j)
                        visited.add(j)
                        current = j
                        found = True
                        break
                if not found or current == end_depot_idx:
                    break

            # 2. Process Route Data (Only if truck left the depot)
            if len(route) > 1:
                route_info = {
                    "id": int(k),
                    "route": route,
                    "arrival": [
                        round(pl.value(a[k, i]), 2) if idx > 0 else None
                        for idx, i in enumerate(route)
                    ],
                    "departure": [
                        round(pl.value(b[k, i]), 2) if idx < len(route) - 1 else None
                        for idx, i in enumerate(route)
                    ],
                    "trips": [],
                }

                # 3. Process Drone Trips (Sorties)
                for r in R:
                    # Check if this specific trip r for truck k was used
                    # We identify the launch node first
                    launch_nodes = [
                        i
                        for i in N
                        if pl.value(lambda_var[k, r, i])
                        and pl.value(lambda_var[k, r, i]) > 0.5
                    ]

                    if launch_nodes:
                        launch_node = launch_nodes[0]
                        drone_route = [launch_node]
                        drone_current = launch_node
                        drone_visited = {launch_node}

                        # Reconstruct the drone path for this specific sortie
                        for _ in range(len(N_all)):
                            found_next = False
                            for j in N_all:
                                if (
                                    j not in drone_visited
                                    and y_tilde[k, r, drone_current, j].varValue
                                    and pl.value(y_tilde[k, r, drone_current, j]) > 0.5
                                ):
                                    drone_route.append(j)
                                    drone_visited.add(j)
                                    drone_current = j
                                    found_next = True
                                    break
                            if not found_next:
                                break

                        if len(drone_route) < 3:
                            break
                        # Retrieve arrival/departure for drone trip
                        trip_info = {
                            "id": int(r),
                            "route": drone_route,
                            "arrival": [
                                round(pl.value(a_tilde[k, i]), 2) if idx > 0 else None
                                for idx, i in enumerate(drone_route)
                            ],
                            "departure": [
                                round(pl.value(b_tilde[k, i]), 2)
                                if idx < len(drone_route) - 1
                                else None
                                for idx, i in enumerate(drone_route)
                            ],
                        }
                        route_info["trips"].append(trip_info)

                result_data["routes"].append(route_info)

        # Write to file
        with open(output_path, "w") as f:
            json.dump(result_data, f, indent=2)

        print(f"✔ Results saved to {output_path}")

        """
        print("[TEST 1]: x")
        for k, v in x.items():
            print(f"\t {k, pl.value(v)}")
        print("[TEST 2]: x_tilde")
        for k, v in x_tilde.items():
            print(f"\t {k, pl.value(v)}")
        print("[TEST 3]: y")
        for k, v in y.items():
            print(f"\t {k, pl.value(v)}")
        print("[TEST 4]: y_tilde")
        for k, v in y_tilde.items():
            print(f"\t {k, pl.value(v)}")

        print("[TEST 2]: lambda")
        for k, v in lambda_var.items():
            print(f"\t {k, pl.value(v)}")

        print("[TEST 2]: varrho")
        for k, v in varrho.items():
            print(f"\t {k, pl.value(v)}")
        print("[TEST 1]: payload", Q)
        for k, v in p.items():
            print(f"\t {k, pl.value(v)}")

    else:
        print("\n")
        print("NO SOLUTION FOUND!")
        print(f"Status: {pl.LpStatus[model.status]}")

        print("[TEST 1]: payload", Q)
        for k, v in p.items():
            print(f"\t {k, pl.value(v)}")
    """


for file in files:
    run(file)<|MERGE_RESOLUTION|>--- conflicted
+++ resolved
@@ -244,12 +244,9 @@
 
     # model += w1 * cost + w2 * spanning_time
 
-<<<<<<< HEAD
-=======
     model += cost
     # model += spanning_time
 
->>>>>>> 314d99fd
     for i in C:
         model += spanning_time >= xi[i] + s[i] - t_end[i], f"spanning_{i}"
 
@@ -265,13 +262,10 @@
                 [y_tilde[k, r, i, j] for i in N for j in N_end if i != j]
             ) <= M * pl.lpSum([lambda_var[k, r, i] for i in N])
 
-<<<<<<< HEAD
-=======
     for k in K:
         for r in R:
             for i in C:
                 model += lambda_var[k, r, i] + varrho[k, r, i] <= 1
->>>>>>> 314d99fd
     # 4-5
     for k in K:
         model += pl.lpSum([y[k, 0, j] for j in C]) <= 1
@@ -297,24 +291,6 @@
             for i in C:
                 model += lambda_var[k, r, i] <= x[k, i]
                 model += varrho[k, r, i] <= x[k, i]
-<<<<<<< HEAD
-    # 9-13
-    for k in K:
-        for r in R:
-            for i in N:
-                model += pl.lpSum([y_tilde[k, r, j, i] for j in N if i != j]) - x_tilde[
-                    k, i
-                ] <= M * (lambda_var[k, r, i] + varrho[k, r, i])
-                model += pl.lpSum([y_tilde[k, r, j, i] for j in N if i != j]) - x_tilde[
-                    k, i
-                ] >= -M * (lambda_var[k, r, i] + varrho[k, r, i])
-                model += pl.lpSum(
-                    [y_tilde[k, r, i, j] for j in N_end if i != j]
-                ) - x_tilde[k, i] <= M * (lambda_var[k, r, i] + varrho[k, r, i])
-                model += pl.lpSum(
-                    [y_tilde[k, r, i, j] for j in N_end if i != j]
-                ) - x_tilde[k, i] >= -M * (lambda_var[k, r, i] + varrho[k, r, i])
-=======
 
 
     # 9-13
@@ -341,7 +317,6 @@
                     - x_tilde[k, i] >= -M * (lambda_var[k,r,i] + varrho[k,r,i])
                 )
                 model += varrho[k,r,0] == 0
->>>>>>> 314d99fd
 
     # 14-15
     for k in K:
@@ -377,17 +352,12 @@
             for i in N:
                 for j in N_end:
                     if i != j:
-<<<<<<< HEAD
-                        model += z[k, i] - z[k, j] + 1 <= M * (1 - y[k, i, j])
-                        model += z[k, i] - z[k, j] + 1 >= -M * (1 - y[k, i, j])
-=======
                         model += z[k, i] - z[k, j] + 1 <= M * (
                             1 - y[k, i, j]
                         )
                         model += z[k, i] - z[k, j] + 1 >= -M * (
                             1 - y[k, i, j]
                         )
->>>>>>> 314d99fd
                         model += z_tilde[k, r, i] - z_tilde[k, r, j] + 1 <= M * (
                             1 - y_tilde[k, r, i, j]
                         )
