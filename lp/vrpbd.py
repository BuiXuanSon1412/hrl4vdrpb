--- conflicted
+++ resolved
@@ -216,15 +216,9 @@
 
 # 4-5 FIX
 for k in K:
-<<<<<<< HEAD
     model += pl.lpSum([y[k, 0, j] for j in C]) == 1
     model += pl.lpSum([y[k, i, end_depot_idx] for i in C]) == 1
     
-=======
-    model += pl.lpSum([y[k, 0, j] for j in C]) <= 1
-    model += pl.lpSum([y[k, i, end_depot_idx] for i in C]) <= 1
-
->>>>>>> 52812d73
 for k in K:
     for i in C:
         model += pl.lpSum([y[k, j, i] for j in N if j != i]) == x[k, i]
@@ -260,7 +254,6 @@
 for k in K:
     for r in R:
         for i in C:
-<<<<<<< HEAD
             model += pl.lpSum([y_tilde[k, r, j, i] for j in N if i != j]) == x_tilde[k, i]
             model += pl.lpSum([y_tilde[k, r, i, j] for j in N_end if i != j]) == x_tilde[k, i]
         for i in N:
@@ -268,45 +261,13 @@
         for i in N_end:
             model += pl.lpSum([y_tilde[k, r, j, i] for j in N if i != j]) == varrho[k, r, i]
             
-=======
-            # model += pl.lpSum(y_tilde[k, r, j, i] for j in N_end if j != i) - x_tilde[k, i] <= M * (lambda_var[k, r, i] + varrho[k, r, i])
-            # model += pl.lpSum(y_tilde[k, r, j, i] for j in N_end if j != i) - x_tilde[k, i] >= -M * (lambda_var[k, r, i] + varrho[k, r, i])
-
-            # model += pl.lpSum(y_tilde[k, r, i, j] for j in N_end if j != i) - x_tilde[k, i] <= M * (lambda_var[k, r, i] + varrho[k, r, i])
-            # model += pl.lpSum(y_tilde[k, r, i, j] for j in N_end if j != i) - x_tilde[k, i] >= -M * (lambda_var[k, r, i] + varrho[k, r, i])
-            model += (
-                pl.lpSum(y_tilde[k, r, i, j] for j in N_end if i != j)
-                == lambda_var[k, r, i]
-            )
-            model += (
-                pl.lpSum(y_tilde[k, r, j, i] for j in N_end if i != j)
-                == varrho[k, r, i]
-            )
-            model += (
-                pl.lpSum(y_tilde[k, r, j, i] for j in N_end if i != j) == x_tilde[k, i]
-            )
->>>>>>> 52812d73
 
 # 14-15
 for k in K:
     for r in R:
-<<<<<<< HEAD
         for i in N:
             model += lambda_var[k, r, i] <= pl.lpSum([y_tilde[k, r, i, j] for j in N_end if j != i])
             model += (lambda_var[k, r, i] >= x[k, i] + pl.lpSum([y_tilde[k, r, i, j] for j in N_end if j != i]) - 1)
-=======
-        for i in C:
-            model += lambda_var[k, r, i] <= pl.lpSum(
-                [y_tilde[k, r, i, j] for j in N_end if j != i]
-            )
-            model += (
-                lambda_var[k, r, i]
-                >= x[k, i]
-                + pl.lpSum([y_tilde[k, r, i, j] for j in N_end if j != i])
-                - 1
-            )
-
->>>>>>> 52812d73
 
 # 16-17
 for k in K:
@@ -356,7 +317,6 @@
             if i == 0 and j == end_depot_idx:
                 continue
             if i != j:
-<<<<<<< HEAD
                 load_change = - q[j] - pl.lpSum([Z_lambda[k, r, j] for r in R]) + pl.lpSum([Z_varrho[k, r, j] for r in R])
                 model += p[k, j] <= p[k, i] + load_change + M * (1 - y[k, i, j]) 
                 model += p[k, j] >= p[k, i] + load_change - M * (1 - y[k, i, j]) 
@@ -365,16 +325,6 @@
     for i in N_all:
         model += p[k, i] <= Q
         model += p[k, i] >= 0            
-=======
-                load_change = (
-                    -q[j]
-                    - pl.lpSum([Z_lambda[k, r, j] for r in R])
-                    + pl.lpSum([Z_varrho[k, r, j] for r in R])
-                )
-                model += p[k, j] <= p[k, i] + load_change + M * (1 - y[k, i, j])
-                model += p[k, j] >= p[k, i] + load_change - M * (1 - y[k, i, j])
-
->>>>>>> 52812d73
 
 # 26-35
 for k in K:
@@ -709,13 +659,9 @@
     print("[TEST 2]: varrho")
     for k, v in varrho.items():
         print(f"\t {k, pl.value(v)}")
-<<<<<<< HEAD
     print("[TEST 1]: payload", Q)
     for k, v in p.items():
         print(f"\t {k, pl.value(v)}")
-=======
-
->>>>>>> 52812d73
 
 else:
     print("\n")
