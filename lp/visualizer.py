import json
import argparse
import os
import matplotlib.pyplot as plt
from matplotlib.lines import Line2D

<<<<<<< HEAD

# -------------------------------------------------
# Arguments (ONLY filename)
# -------------------------------------------------
parser = argparse.ArgumentParser()
parser.add_argument(
    "filename",
    default="N5/S042_N5_C_3G_R50.json",
    help="Relative JSON filename, e.g. N5/S042_N5_C_3G_R50.json",
)
args = parser.parse_args()

DATA_ROOT = "../data/generated/data"
RESULT_ROOT = "./result"
IMG_ROOT = "./img"

data_path = os.path.join(DATA_ROOT, args.filename)
result_path = os.path.join(RESULT_ROOT, args.filename)

if not os.path.exists(data_path):
    raise FileNotFoundError(f"Data file not found: {data_path}")

if not os.path.exists(result_path):
    raise FileNotFoundError(f"Result file not found: {result_path}")


# -------------------------------------------------
# Load JSON
# -------------------------------------------------
=======
# Load the instance data
data_path = "E:/bkai/VRPB/hrl4vdrpbtw/data/generated/data/N5/S042_N5_C_U_R50.json"
>>>>>>> ef8a417d
with open(data_path, "r") as f:
    data = json.load(f)

with open(result_path, "r") as f:
    result = json.load(f)


# -------------------------------------------------
# Extract nodes
# -------------------------------------------------
depot = data["Config"]["Depot"]
customers = data["Nodes"]

node_coords = {0: depot["coord"]}
node_info = {0: {"type": "DEPOT", "demand": 0}}

for c in customers:
    node_coords[c["id"]] = c["coord"]
    node_info[c["id"]] = {
        "type": c["type"],
        "demand": c["demand"],
    }


# -------------------------------------------------
# Plot setup
# -------------------------------------------------
fig, ax = plt.subplots(figsize=(12, 10))
ax.set_title("Solution Visualization", fontsize=14, fontweight="bold")
ax.set_xlabel("X")
ax.set_ylabel("Y")
ax.grid(True, linestyle="--", alpha=0.3)


# -------------------------------------------------
# Truck routes
# -------------------------------------------------
start = None
end = None
for vehicle in result["routes"]:
    route = vehicle["route"]
    arrival = vehicle["arrival"]
    departure = vehicle["departure"]

    for i in range(len(route) - 1):
        x1, y1 = node_coords[route[i]]
        x2, y2 = node_coords[route[i + 1]]

        ax.annotate(
            "",
            xy=(x2, y2),
            xytext=(x1, y1),
            arrowprops=dict(arrowstyle="->", color="green", lw=2),
        )

    # arrival / departure under nodes
    for nid, arr, dep in zip(route, arrival, departure):
        if nid == 0:
            if dep:
                if start is None:
                    start = dep
                else:
                    start = min(start, dep)
            if arr:
                if end is None:
                    end = arr
                else:
                    end = max(end, arr)

        else:
            x, y = node_coords[nid]
            ax.text(
                x,
                y - 1.2,
                f"[{arr}, {dep}]",
                ha="center",
                va="top",
                fontsize=8,
                color="black",
            )


# -------------------------------------------------
# Drone trips
# -------------------------------------------------
for vehicle in result["routes"]:
    for trip in vehicle.get("trips", []):
        trip_route = trip["route"]
        arrival = trip["arrival"]
        departure = trip["departure"]
        for i in range(len(trip_route) - 1):
            x1, y1 = node_coords[trip_route[i]]
            x2, y2 = node_coords[trip_route[i + 1]]

            ax.annotate(
                "",
                xy=(x2, y2),
                xytext=(x1, y1),
                arrowprops=dict(
                    arrowstyle="->",
                    color="pink",
                    lw=2,
                    linestyle="--",
                ),
            )

        for nid, arr, dep in zip(trip_route, arrival, departure):
            x, y = node_coords[nid]
            if nid == 0:
                if dep:
                    if start is None:
                        start = dep
                    else:
                        start = min(start, dep)
                if arr:
                    if end is None:
                        end = arr
                    else:
                        end = max(end, arr)
                if dep:
                    ax.text(
                        x + 2.6,
                        y + 0.4,
                        f"[{dep}",
                        ha="center",
                        va="top",
                        fontsize=8,
                        color="black",
                    )
            else:
                if arr is None:
                    ax.text(
                        x + 2.6,
                        y + 0.4,
                        f"[{dep}",
                        ha="center",
                        va="top",
                        fontsize=8,
                        color="black",
                    )
                elif dep is None:
                    ax.text(
                        x + 2.4,
                        y + 0.6,
                        f"{arr}]",
                        ha="center",
                        va="top",
                        fontsize=8,
                        color="black",
                    )
                else:
                    ax.text(
                        x,
                        y - 1.2,
                        f"[{arr}, {dep}]",
                        ha="center",
                        va="top",
                        fontsize=8,
                        color="black",
                    )


# -------------------------------------------------
# Draw nodes
# -------------------------------------------------
for nid, (x, y) in node_coords.items():
    info = node_info[nid]

    if nid == 0:
        ax.scatter(x, y, s=220, c="black", zorder=10)
        ax.text(x, y, "0", color="white", ha="center", va="center", fontweight="bold")
        ax.text(
            x,
            y - 1.2,
            f"[{start}, {end}]",
            ha="center",
            va="top",
            fontsize=8,
            color="black",
        )

        continue

    color = "blue" if info["type"] == "LINEHAUL" else "red"
    sign = "+" if info["type"] == "LINEHAUL" else "-"

    ax.scatter(x, y, s=160, c=color, edgecolors="black", zorder=10)
    ax.text(x, y, str(nid), ha="center", va="center", color="white", fontweight="bold")
    ax.text(
        x,
        y + 1.2,
        f"{sign}{abs(info['demand'])}",
        ha="center",
        va="bottom",
        fontsize=9,
        fontweight="bold",
        color=color,
    )


# -------------------------------------------------
# Legend (outside plot)
# -------------------------------------------------
legend_items = [
    Line2D(
        [0],
        [0],
        marker="o",
        color="w",
        label="Depot",
        markerfacecolor="black",
        markersize=10,
    ),
    Line2D(
        [0],
        [0],
        marker="o",
        color="w",
        label="Linehaul (+)",
        markerfacecolor="blue",
        markersize=10,
    ),
    Line2D(
        [0],
        [0],
        marker="o",
        color="w",
        label="Backhaul (-)",
        markerfacecolor="red",
        markersize=10,
    ),
    Line2D([0], [0], color="green", lw=2, label="Truck Route"),
    Line2D([0], [0], color="pink", lw=2, linestyle="--", label="Drone Trip"),
]

ax.legend(
    handles=legend_items,
    bbox_to_anchor=(1.02, 1),
    loc="upper left",
    borderaxespad=0,
)


# -------------------------------------------------
# Save image
# -------------------------------------------------
# Get the directory part of the output path (e.g., './img/N5')
name = os.path.splitext(args.filename)[0]
out_path = os.path.join(IMG_ROOT, f"{name}.png")
out_dir = os.path.dirname(out_path)

# Ensure the directory and any necessary subdirectories exist
os.makedirs(out_dir, exist_ok=True)

plt.tight_layout()
plt.savefig(out_path, dpi=200, bbox_inches="tight")
plt.close()

print(f"✔ Saved visualization to {out_path}")<|MERGE_RESOLUTION|>--- conflicted
+++ resolved
@@ -4,7 +4,6 @@
 import matplotlib.pyplot as plt
 from matplotlib.lines import Line2D
 
-<<<<<<< HEAD
 
 # -------------------------------------------------
 # Arguments (ONLY filename)
@@ -31,13 +30,6 @@
     raise FileNotFoundError(f"Result file not found: {result_path}")
 
 
-# -------------------------------------------------
-# Load JSON
-# -------------------------------------------------
-=======
-# Load the instance data
-data_path = "E:/bkai/VRPB/hrl4vdrpbtw/data/generated/data/N5/S042_N5_C_U_R50.json"
->>>>>>> ef8a417d
 with open(data_path, "r") as f:
     data = json.load(f)
 
